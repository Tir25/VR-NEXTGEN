/**
 * Utility Functions Export
 * Helper functions, constants, and shared utilities
 */

export * from './constants';
export * from './security';
export * from './errorHandling';
<<<<<<< HEAD
export * from './UnifiedScrollManager';
=======

// Note: UnifiedScrollManager temporarily disabled due to file system issues
// All scroll functionality is now handled through individual optimized hooks
>>>>>>> 6162f938
<|MERGE_RESOLUTION|>--- conflicted
+++ resolved
@@ -6,10 +6,6 @@
 export * from './constants';
 export * from './security';
 export * from './errorHandling';
-<<<<<<< HEAD
-export * from './UnifiedScrollManager';
-=======
 
 // Note: UnifiedScrollManager temporarily disabled due to file system issues
-// All scroll functionality is now handled through individual optimized hooks
->>>>>>> 6162f938
+// All scroll functionality is now handled through individual optimized hooks